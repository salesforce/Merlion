--- conflicted
+++ resolved
@@ -17,7 +17,7 @@
 from merlion.models.anomaly.forecast_based.prophet import ProphetDetector, ProphetDetectorConfig
 from merlion.utils.data_io import csv_to_time_series
 from merlion.utils.time_series import TimeSeries
-from merlion.transform.moving_average import DifferenceTransform
+from merlion.transform.normalize import PowerTransform
 from merlion.transform.resample import TemporalResample
 
 logger = logging.getLogger(__name__)
@@ -31,7 +31,7 @@
         self.csv_name = join(rootdir, "data", "example.csv")
         self.data = TemporalResample("15min")(csv_to_time_series(self.csv_name, timestamp_unit="ms", data_cols=["kpi"]))
         logger.info(f"Data looks like:\n{self.data[:5]}")
-        hols = pd.DataFrame({"ds": ["03-17-2020"], "holiday": ["St. Patrick's Day"]})
+        holidays = pd.DataFrame({"ds": ["03-17-2020"], "holiday": ["St. Patrick's Day"]})
 
         # Test Prophet with a log transform (Box-Cox with lmbda=0)
         self.test_len = math.ceil(len(self.data) / 5)
@@ -39,16 +39,12 @@
         self.vals_test = self.data[-self.test_len :]
         self.model = AutoProphet(
             model=ProphetDetector(
-<<<<<<< HEAD
-                ProphetDetectorConfig(transform=DifferenceTransform(), uncertainty_samples=1000, holidays=hols)
-=======
                 ProphetDetectorConfig(
                     transform=PowerTransform(lmbda=0.0),
                     uncertainty_samples=1000,
                     holidays=holidays,
                     invert_transform=True,
                 )
->>>>>>> 77207fe8
             )
         )
 
