#
# Copyright (c) 2021 salesforce.com, inc.
# All rights reserved.
# SPDX-License-Identifier: BSD-3-Clause
# For full license text, see the LICENSE file in the repo root or https://opensource.org/licenses/BSD-3-Clause
#
import argparse
import copy
import json
import logging
import os
import sys
import time
import git
from typing import Tuple

import matplotlib.pyplot as plt
import numpy as np
import pandas as pd
from tqdm import tqdm

from merlion.evaluate.anomaly import (
    TSADEvaluatorConfig,
    accumulate_tsad_score,
    TSADScoreAccumulator as ScoreAcc,
    TSADEvaluator,
)
from merlion.models.anomaly.base import DetectorBase
from merlion.models.ensemble.anomaly import DetectorEnsemble
from merlion.evaluate.anomaly import TSADMetric, ScoreType
from merlion.models.factory import ModelFactory
from merlion.transform.resample import TemporalResample
from merlion.utils import TimeSeries
from merlion.utils.resample import to_pd_datetime

from ts_datasets.anomaly import *

logger = logging.getLogger(__name__)

# Benchmark code assumes you have created data/<dirname> symlinks to
# the root directories of all the relevant datasets
MERLION_ROOT = os.path.dirname(os.path.abspath(__file__))
CONFIG_JSON = os.path.join(MERLION_ROOT, "conf", "benchmark_anomaly.json")
DATADIR = os.path.join(MERLION_ROOT, "data")


def parse_args():
    with open(CONFIG_JSON, "r") as f:
        valid_models = list(json.load(f).keys())

    parser = argparse.ArgumentParser(
        description="Script to benchmark Merlion time series anomaly detection "
        "models. This script assumes that you have pip installed "
        "both merlion (this repo's main package) and ts_datasets "
        "(a sub-repo)."
    )
    parser.add_argument(
        "--dataset",
        default="NAB_all",
        help="Name of dataset to run benchmark on. See get_dataset() "
        "in ts_datasets/ts_datasets/anomaly/__init__.py for "
        "valid options.",
    )
    parser.add_argument(
        "--models",
        type=str,
        nargs="+",
        default=["DefaultDetector"],
        help="Name of model (or models in ensemble) to benchmark.",
        choices=valid_models,
    )
    parser.add_argument(
        "--retrain_freq",
        type=str,
        default="default",
        help="String (e.g. 1d, 2w, etc.) specifying how often "
        "to re-train the model before evaluating it on "
        "the next window of data. Note that re-training "
        "is unsupervised, i.e. does not use ground truth "
        "anomaly labels in any way. Default retrain_freq is "
        "1d for univariate data and None for multivariate.",
    )
    parser.add_argument(
        "--train_window",
        type=str,
        default=None,
        help="String (e.g. 30d, 6m, etc.) specifying how much "
        "data (in terms of a time window) the model "
        "should train on at any point.",
    )
    parser.add_argument(
        "--metric",
        type=str,
        default="F1",
        choices=list(TSADMetric.__members__.keys()),
        help="Metric to optimize for (where relevant)",
    )
    parser.add_argument(
        "--point_adj_metric",
        type=str,
        default="PointAdjustedF1",
        choices=list(TSADMetric.__members__.keys()),
        help="Final metric to optimize for when evaluating point-adjusted performance",
    )
    parser.add_argument(
        "--pointwise_metric",
        type=str,
        default="PointwiseF1",
        choices=list(TSADMetric.__members__.keys()),
        help="Final metric to optimize for when evaluating pointwise performance",
    )
    parser.add_argument("--unsupervised", action="store_true")
    parser.add_argument(
        "--tune_on_test",
        action="store_true",
        default=False,
        help="Whether to tune the threshold on both train and "
        "test splits of the time series. Useful for "
        "metrics like Best F1, or NAB score with "
        "threshold optimization.",
    )
    parser.add_argument(
        "--load_checkpoint",
        action="store_true",
        default=False,
        help="Specify this option if you would like continue "
        "training your model on a dataset from a "
        "checkpoint, instead of restarting from scratch.",
    )
    parser.add_argument(
        "--eval_only",
        action="store_true",
        default=False,
        help="Specify this option if you would like to skip "
        "the model training phase, and simply evaluate "
        "on partial saved results.",
    )
    parser.add_argument("--debug", action="store_true", default=False, help="Whether to enable INFO-level logs.")
    parser.add_argument(
        "--visualize",
        action="store_true",
        default=False,
        help="Whether to plot the model's predictions after "
        "training on each example. Mutually exclusive "
        "with running any sort of evaluation.",
    )
    args = parser.parse_args()
    args.metric = TSADMetric[args.metric]
    args.pointwise_metric = TSADMetric[args.pointwise_metric]
    args.visualize = args.visualize and not args.eval_only
    if args.retrain_freq.lower() in ["", "none", "null"]:
        args.retrain_freq = None
    elif args.retrain_freq != "default":
        rf = pd.to_timedelta(args.retrain_freq).total_seconds()
        if rf % (3600 * 24) == 0:
            args.retrain_freq = f"{int(rf/3600/24)}d"
        elif rf % 3600 == 0:
            args.retrain_freq = f"{int(rf/3600)}h"
        elif rf % 60 == 0:
            args.retrain_freq = f"{int(rf//60)}min"
        else:
            args.retrain_freq = f"{int(rf)}s"

    return args


def dataset_to_name(dataset: TSADBaseDataset):
    if dataset.subset is not None:
        return f"{type(dataset).__name__}_{dataset.subset}"
    return type(dataset).__name__


def dataset_to_threshold(dataset: TSADBaseDataset, tune_on_test=False):
    if isinstance(dataset, IOpsCompetition):
        return 2.25
    elif isinstance(dataset, NAB):
        return 3.5
    elif isinstance(dataset, Synthetic):
        return 2
    elif isinstance(dataset, MSL):
        return 3.0
    elif isinstance(dataset, SMAP):
        return 3.5
    elif isinstance(dataset, SMD):
        return 3 if not tune_on_test else 2.5
    elif hasattr(dataset, "default_threshold"):
        return dataset.default_threshold
    return 3


def resolve_model_name(model_name: str):
    with open(CONFIG_JSON, "r") as f:
        config_dict = json.load(f)

    if model_name not in config_dict:
        raise NotImplementedError(
            f"Benchmarking not implemented for model {model_name}. Valid model names are {list(config_dict.keys())}"
        )

    while "alias" in config_dict[model_name]:
        assert model_name != config_dict[model_name]["alias"], "Alias name cannot be the same as the model name"
        model_name = config_dict[model_name]["alias"]

    return model_name


def get_model(
    model_name: str, dataset: TSADBaseDataset, metric: TSADMetric, tune_on_test=False, unsupervised=False
) -> Tuple[DetectorBase, dict]:
    with open(CONFIG_JSON, "r") as f:
        config_dict = json.load(f)

    if model_name not in config_dict:
        raise NotImplementedError(
            f"Benchmarking not implemented for model {model_name}. Valid model names are {list(config_dict.keys())}"
        )

    while "alias" in config_dict[model_name]:
        model_name = config_dict[model_name]["alias"]

    # Load the model with default kwargs, but override with dataset-specific
    # kwargs where relevant
    model_configs = config_dict[model_name]["config"]
    model_type = config_dict[model_name].get("model_type", model_name)
    model_kwargs = model_configs["default"]
    model_kwargs.update(model_configs.get(type(dataset).__name__, {}))
    model = ModelFactory.create(name=model_type, **model_kwargs)

    # The post-rule train configs are fully specified for each dataset (where
    # relevant), with a default option if there is no dataset-specific option.
    post_rule_train_configs = config_dict[model_name].get("post_rule_train_config", {})
    d = post_rule_train_configs.get("default", {})
    d.update(post_rule_train_configs.get(type(dataset).__name__, {}))
    if len(d) == 0:
        d = copy.copy(model._default_post_rule_train_config)
    d["metric"] = None if unsupervised else metric
    d.update({"max_early_sec": dataset.max_lead_sec, "max_delay_sec": dataset.max_lag_sec})

    t = dataset_to_threshold(dataset, tune_on_test)
    model.threshold.alm_threshold = t
    d["unsup_quantile"] = None
    return model, d


def df_to_merlion(df: pd.DataFrame, md: pd.DataFrame, get_ground_truth=False, transform=None) -> TimeSeries:
    """Converts a pandas dataframe time series to the Merlion format."""
    if get_ground_truth:
        if False and "changepoint" in md.keys():
            series = md["anomaly"] | md["changepoint"]
        else:
            series = md["anomaly"]
    else:
        series = df
    time_series = TimeSeries.from_pd(series)
    if transform is not None:
        time_series = transform(time_series)
    return time_series


def train_model(
    model_name,
    metric,
    dataset,
    retrain_freq=None,
    train_window=None,
    load_checkpoint=False,
    visualize=False,
    debug=False,
    unsupervised=False,
    tune_on_test=False,
):
    """Trains a model on the time series dataset given, and save their predictions
    to a dataset."""
    resampler = None
    if isinstance(dataset, IOpsCompetition):
        resampler = TemporalResample("5min")

    model_name = resolve_model_name(model_name)
    dataset_name = dataset_to_name(dataset)
    model_dir = model_name if retrain_freq is None else f"{model_name}_{retrain_freq}"
    dirname = os.path.join("results", "anomaly", model_dir)
    csv = os.path.join(dirname, f"pred_{dataset_name}.csv.gz")
    config_fname = os.path.join(dirname, f"{dataset_name}_config.json")
    checkpoint = os.path.join(dirname, f"ckpt_{dataset_name}.txt")

    # Determine where to start within the dataset if there is a checkpoint
    i0 = 0
    if os.path.isfile(checkpoint) and os.path.isfile(csv) and load_checkpoint:
        with open(checkpoint, "r") as f:
            i0 = int(f.read().rstrip("\n"))

        # Validate & sanitize the existing CSV checkpoint
        df = pd.read_csv(csv, dtype={"trainval": bool, "idx": int})
        df = df[df["idx"] < i0]
        if set(df["idx"]) == set(range(i0)):
            df.to_csv(csv, index=False)
        else:
            i0 = 0

    model = None
    for i, (df, md) in enumerate(tqdm(dataset)):
        if i < i0:
            continue

        # Reload model & get the train / test split for this time series
        model, post_rule_train_config = get_model(
            model_name=model_name, dataset=dataset, metric=metric, tune_on_test=tune_on_test, unsupervised=unsupervised
        )
        delay = post_rule_train_config["max_early_sec"]
        train_vals = df_to_merlion(df[md.trainval], md[md.trainval], get_ground_truth=False, transform=resampler)
        test_vals = df_to_merlion(df[~md.trainval], md[~md.trainval], get_ground_truth=False, transform=resampler)
        train_anom = df_to_merlion(df[md.trainval], md[md.trainval], get_ground_truth=True)
        test_anom = df_to_merlion(df[~md.trainval], md[~md.trainval], get_ground_truth=True)

        # Set up an evaluator & get predictions
        evaluator = TSADEvaluator(
            model=model,
            config=TSADEvaluatorConfig(
                train_window=train_window,
                retrain_freq=retrain_freq,
                max_delay_sec=delay,
                max_early_sec=getattr(model.threshold, "suppress_secs", delay),
            ),
        )
        train_scores, test_scores = evaluator.get_predict(
            train_vals=train_vals,
            test_vals=test_vals,
            post_process=False,
            train_kwargs={"anomaly_labels": train_anom, "post_rule_train_config": post_rule_train_config},
        )

        # Write the model's predictions to the csv file, starting a new one
        # if we aren't loading an existing checkpoint. Scores from all time
        # series in the dataset are combined together in a single csv. Each
        # line in the csv corresponds to a point in a time series, and contains
        # the timestamp, raw anomaly score, and index of the time series.
        if not visualize:
            if i == i0 == 0:
                os.makedirs(os.path.dirname(csv), exist_ok=True)
                df = pd.DataFrame({"timestamp": [], "y": [], "trainval": [], "idx": []})
                df.to_csv(csv, index=False)

            df = pd.read_csv(csv)
            ts_df = train_scores.to_pd().append(test_scores.to_pd())
            ts_df.columns = ["y"]
            ts_df.loc[:, "timestamp"] = ts_df.index.view(int) // 1e9
            ts_df.loc[:, "trainval"] = [j < len(train_scores) for j in range(len(ts_df))]
            ts_df.loc[:, "idx"] = i
            df = df.append(ts_df, ignore_index=True)
            df.to_csv(csv, index=False)

            # Start from time series i+1 if loading a checkpoint.
            with open(checkpoint, "w") as f:
                f.write(str(i + 1))

        if visualize or debug:
            # Train the post-rule on the appropriate labels
            score = test_scores if tune_on_test else train_scores
            label = test_anom if tune_on_test else train_anom
            model.train_post_rule(
                anomaly_scores=score, anomaly_labels=label, post_rule_train_config=post_rule_train_config
            )

            # Log (many) evaluation metrics for the time series
            score_acc = evaluator.evaluate(ground_truth=test_anom, predict=model.threshold(test_scores))
            mttd = score_acc.mean_time_to_detect()
            if mttd < pd.to_timedelta(0):
                mttd = f"-{-mttd}"
            logger.info(f"\nPerformance on time series {i+1}/{len(dataset)}")
            logger.info("Revised Point-Adjusted Metrics")
            logger.info(f"F1 Score:  {score_acc.f1(score_type=ScoreType.RevisedPointAdjusted):.4f}")
            logger.info(f"Precision: {score_acc.precision(score_type=ScoreType.RevisedPointAdjusted):.4f}")
            logger.info(f"Recall:    {score_acc.recall(score_type=ScoreType.RevisedPointAdjusted):.4f}\n")
            logger.info(f"Mean Time To Detect Anomalies:  {mttd}")
            logger.info(f"Mean Detected Anomaly Duration: {score_acc.mean_detected_anomaly_duration()}")
            logger.info(f"Mean Anomaly Duration:          {score_acc.mean_anomaly_duration()}\n")

            if debug:
                logger.info(f"Pointwise metrics")
                logger.info(f"F1 Score:  {score_acc.f1(score_type=ScoreType.Pointwise):.4f}")
                logger.info(f"Precision: {score_acc.precision(score_type=ScoreType.Pointwise):.4f}")
                logger.info(f"Recall:    {score_acc.recall(score_type=ScoreType.Pointwise):.4f}\n")

                logger.info("Point-Adjusted Metrics")
                logger.info(f"F1 Score:  {score_acc.f1(score_type=ScoreType.PointAdjusted):.4f}")
                logger.info(f"Precision: {score_acc.precision(score_type=ScoreType.PointAdjusted):.4f}")
                logger.info(f"Recall:    {score_acc.recall(score_type=ScoreType.PointAdjusted):.4f}\n")

                logger.info(f"NAB Scores")
                logger.info(f"NAB score (balanced): {score_acc.nab_score():.4f}")
                logger.info(f"NAB score (low FP):   {score_acc.nab_score(fp_weight=0.22):.4f}")
                logger.info(f"NAB score (low FN):   {score_acc.nab_score(fn_weight=2.0):.4f}\n")

            if visualize:
                # Make a plot
                alarms = model.threshold(test_scores)
                fig = model.get_figure(time_series=test_vals, time_series_prev=train_vals, plot_time_series_prev=True)
                fig.anom = alarms.univariates[alarms.names[0]]
                fig, ax = fig.plot(figsize=(1800, 600))

                # Overlay windows indicating the true anomalies
                all_anom = train_anom + test_anom
                t, y = zip(*all_anom)
                y = np.asarray(y).flatten()
                splits = np.where(y[1:] != y[:-1])[0] + 1
                splits = np.concatenate(([0], splits, [len(y) - 1]))
                anom_windows = [(splits[k], splits[k + 1]) for k in range(len(splits) - 1) if y[splits[k]]]
                for i_0, i_f in anom_windows:
                    t_0 = to_pd_datetime(t[i_0])
                    t_f = to_pd_datetime(t[i_f])
                    ax.axvspan(t_0, t_f, color="#d07070", zorder=-1, alpha=0.5)
                time.sleep(2)
                plt.show()

    # Save full experimental config
    if model is not None:
        full_config = dict(
            model_config=model.config.to_dict(),
            evaluator_config=evaluator.config.to_dict(),
            code_version_info=get_code_version_info(),
        )

        with open(config_fname, "w") as f:
            json.dump(full_config, f, indent=2, sort_keys=True)


def get_code_version_info():
    return dict(time=str(pd.Timestamp.now()), commit=git.Repo(search_parent_directories=True).head.object.hexsha)


def read_model_predictions(dataset: TSADBaseDataset, model_dir: str):
    """
    Returns a list of lists all_preds, where all_preds[i] is the model's raw
    anomaly scores for time series i in the dataset.
    """
    csv = os.path.join("results", "anomaly", model_dir, f"pred_{dataset_to_name(dataset)}.csv.gz")
    preds = pd.read_csv(csv, dtype={"trainval": bool, "idx": int})
    preds["timestamp"] = to_pd_datetime(preds["timestamp"])
    return [preds[preds["idx"] == i].set_index("timestamp") for i in sorted(preds["idx"].unique())]


def evaluate_predictions(
    model_names,
    dataset,
    all_model_preds,
    metric: TSADMetric,
    pointwise_metric: TSADMetric,
    point_adj_metric: TSADMetric,
    tune_on_test=False,
    unsupervised=False,
    debug=False,
):

<<<<<<< HEAD
    score_rpa, score_pw, score_pa = [], [], []
    use_ucr_eval = isinstance(dataset, UCR) and (unsupervised or not tune_on_test)

=======
    scores_rpa, scores_pw, scores_pa = [], [], []
>>>>>>> 45ba8bae
    for i, (true, md) in enumerate(tqdm(dataset)):
        # Get time series for the train & test splits of the ground truth
        idx = ~md.trainval if tune_on_test else md.trainval
        true_train = df_to_merlion(true[idx], md[idx], get_ground_truth=True)
        true_test = df_to_merlion(true[~md.trainval], md[~md.trainval], get_ground_truth=True)

<<<<<<< HEAD
        for acc_id, (simple_threshold, opt_metric, scores) in enumerate(
            [
                (use_ucr_eval and not tune_on_test, metric, scores_rpa),
                (True, pointwise_metric, scores_pw),
                (True, point_adj_metric, scores_pa),
            ]
        ):
            if acc_id > 0 and use_ucr_eval:
                score_pw = score_rpa
                score_pa = score_rpa
                continue
=======
        for simple_threshold, opt_metric, scores in [
            (False, metric, scores_rpa),
            (True, pointwise_metric, scores_pw),
            (True, point_adj_metric, scores_pa),
        ]:
>>>>>>> 45ba8bae
            # For each model, load its raw anomaly scores for the i'th time series
            # as a UnivariateTimeSeries, and collect all the models' scores as a
            # TimeSeries. Do this for both the train and test splits.
            if i >= min(len(p) for p in all_model_preds):
                break
            pred = [model_preds[i] for model_preds in all_model_preds]
            pred_train = [p[~p["trainval"]] if tune_on_test else p[p["trainval"]] for p in pred]
            pred_train = [TimeSeries.from_pd(p["y"]) for p in pred_train]
            pred_test = [p[~p["trainval"]] for p in pred]
            pred_test = [TimeSeries.from_pd(p["y"]) for p in pred_test]

            # Train each model's post rule on the train split
            models = []
            for name, train, og_pred in zip(model_names, pred_train, pred):
                m, prtc = get_model(
                    model_name=name,
                    dataset=dataset,
                    metric=opt_metric,
                    tune_on_test=tune_on_test,
                    unsupervised=unsupervised,
                )
                m.config.enable_threshold = len(model_names) == 1
                if simple_threshold:
                    m.threshold = m.threshold.to_simple_threshold()
                if tune_on_test and not unsupervised:
                    m.calibrator.train(TimeSeries.from_pd(og_pred["y"][og_pred["trainval"]]))
                m.train_post_rule(anomaly_scores=train, anomaly_labels=true_train, post_rule_train_config=prtc)
                models.append(m)

            # Get the lead & lag time for the dataset
            early, delay = dataset.max_lead_sec, dataset.max_lag_sec
            if early is None:
                leads = [getattr(m.threshold, "suppress_secs", delay) for m in models]
                leads = [dt for dt in leads if dt is not None]
                early = None if len(leads) == 0 else max(leads)

            # No further training if we only have 1 model
            if len(models) == 1:
                model = models[0]
                pred_test_raw = pred_test[0]

            # If we have multiple models, train an ensemble model
            else:
                threshold = dataset_to_threshold(dataset, tune_on_test)
                ensemble_threshold_train_config = dict(
                    metric=opt_metric if tune_on_test else None,
                    max_early_sec=early,
                    max_delay_sec=delay,
                    unsup_quantile=None,
                )

                # Train the ensemble and its post-rule on the current time series
                model = DetectorEnsemble(models=models)
                use_m = [len(p) > 1 for p in zip(models, pred_train)]
                pred_train = [m.post_rule(p) for m, p, use in zip(models, pred_train, use_m) if use]
                pred_test = [m.post_rule(p) for m, p, use in zip(models, pred_test, use_m) if use]
                pred_train = model.train_combiner(pred_train, true_train)
                if simple_threshold:
                    model.threshold = model.threshold.to_simple_threshold()
                model.threshold.alm_threshold = threshold
                model.train_post_rule(pred_train, true_train, ensemble_threshold_train_config)
                pred_test_raw = model.combiner(pred_test, true_test)

            # For UCR dataset, the evaluation just checks whether the point with the highest
            # anomaly score is anomalous or not.
            if acc_id == 0 and use_ucr_eval:
                df = pred_test_raw.to_pd()
                if tune_on_test and unsupervised:
                    model.threshold.alm_threshold = np.percentile(df.values, 99.5)
                    pred_test = model.threshold(pred_test_raw)
                else:
                    df[np.abs(df) < df.max()] = 0
                    pred_test = TimeSeries.from_pd(df)
            else:
                pred_test = model.post_rule(pred_test_raw)

            # Compute the individual components comprising various scores.
            score = accumulate_tsad_score(true_test, pred_test, max_early_sec=early, max_delay_sec=delay)

            # Make sure all time series have exactly one detection for UCR dataset (either 1 TP, or 1 FN & 1 FP).
            if acc_id == 0 and use_ucr_eval:
                n_anom = score.num_tp_anom + score.num_fn_anom
                if n_anom == 0:
                    score.num_tp_anom, score.num_fn_anom, score.num_fp = 0, 0, 0
                elif score.num_tp_anom > 0:
                    score.num_tp_anom, score.num_fn_anom, score.num_fp = 1, 0, 0
                else:
                    score.num_tp_anom, score.num_fn_anom, score.num_fp = 0, 1, 1
            scores.append(score)

    # Aggregate statistics from full dataset
    score_rpa = sum(scores_rpa, ScoreAcc())
    score_pw = sum(scores_pw, ScoreAcc())
    score_pa = sum(scores_pa, ScoreAcc())

    # Determine if it's better to have all negatives for each time series if
    # using the test data in a supervised way.
    if tune_on_test and not unsupervised:
        # Convert true positives to false negatives, and remove all false positives.
        # Keep the updated version if it improves F1 score.
        for s in sorted(scores_rpa, key=lambda x: x.num_fp, reverse=True):
            stype = ScoreType.RevisedPointAdjusted
            sprime = copy.deepcopy(score_rpa)
            sprime.num_tp_anom -= s.num_tp_anom
            sprime.num_fn_anom += s.num_tp_anom
            sprime.num_fp -= s.num_fp
            if score_rpa.f1(stype) < sprime.f1(stype):
                for duration, delay in zip(s.tp_anom_durations, s.tp_detection_delays):
                    sprime.tp_anom_durations.remove(duration)
                    sprime.tp_detection_delays.remove(delay)
                score_rpa = sprime

        # Repeat for pointwise scores
        for s in sorted(scores_pw, key=lambda x: x.num_fp, reverse=True):
            stype = ScoreType.Pointwise
            sprime = copy.deepcopy(score_pw)
            sprime.num_tp_pointwise -= s.num_tp_pointwise
            sprime.num_fn_pointwise += s.num_tp_pointwise
            sprime.num_fp -= s.num_fp
            if score_pw.f1(stype) < sprime.f1(stype):
                score_pw = sprime

        # Repeat for point-adjusted scores
        for s in sorted(scores_pa, key=lambda x: x.num_fp, reverse=True):
            stype = ScoreType.PointAdjusted
            sprime = copy.deepcopy(score_pa)
            sprime.num_tp_point_adj -= s.num_tp_point_adj
            sprime.num_fn_point_adj += s.num_tp_point_adj
            sprime.num_fp -= s.num_fp
            if score_pa.f1(stype) < sprime.f1(stype):
                score_pa = sprime

    # Compute MTTD & report F1, precision, and recall
    mttd = score_rpa.mean_time_to_detect()
    if mttd < pd.to_timedelta(0):
        mttd = f"-{-mttd}"
    print()
    print("Revised point-adjusted metrics")
    print(f"F1 score:  {score_rpa.f1(ScoreType.RevisedPointAdjusted):.4f}")
    print(f"Precision: {score_rpa.precision(ScoreType.RevisedPointAdjusted):.4f}")
    print(f"Recall:    {score_rpa.recall(ScoreType.RevisedPointAdjusted):.4f}")
    print()
    print(f"Mean Time To Detect Anomalies:  {mttd}")
    print(f"Mean Detected Anomaly Duration: {score_rpa.mean_detected_anomaly_duration()}")
    print(f"Mean Anomaly Duration:          {score_rpa.mean_anomaly_duration()}")
    print()
    if debug:
        print("Pointwise metrics")
        print(f"F1 score:  {score_pw.f1(ScoreType.Pointwise):.4f}")
        print(f"Precision: {score_pw.precision(ScoreType.Pointwise):.4f}")
        print(f"Recall:    {score_pw.recall(ScoreType.Pointwise):.4f}")
        print()
        print("Point-adjusted metrics")
        print(f"F1 score:  {score_pa.f1(ScoreType.PointAdjusted):.4f}")
        print(f"Precision: {score_pa.precision(ScoreType.PointAdjusted):.4f}")
        print(f"Recall:    {score_pa.recall(ScoreType.PointAdjusted):.4f}")
        print()
        print("NAB Scores")
        print(f"NAB Score (balanced):       {score_rpa.nab_score():.4f}")
        print(f"NAB Score (high precision): {score_rpa.nab_score(fp_weight=0.22):.4f}")
        print(f"NAB Score (high recall):    {score_rpa.nab_score(fn_weight=2.0):.4f}")
        print()

    return score_rpa, score_pw, score_pa


def main():
    args = parse_args()
    level = logging.INFO if args.debug or args.visualize else logging.WARNING
    logging.basicConfig(
        format="%(asctime)s (%(module)s:%(lineno)d) %(levelname)s: %(message)s", stream=sys.stdout, level=level
    )
    dataset = get_dataset(args.dataset)
    retrain_freq, train_window = args.retrain_freq, args.train_window
    univariate = dataset[0][0].shape[1] == 1
    if retrain_freq == "default":
        retrain_freq = "1d" if univariate else None
        desc = "univariate" if univariate else "multivariate"
        logger.warning(f"Setting retrain_freq = {retrain_freq} for {desc} dataset {type(dataset).__name__}")

    for model_name in args.models:
        if not args.eval_only:
            print(f"Training model {model_name}...")
            train_model(
                model_name=model_name,
                dataset=dataset,
                metric=args.metric,
                tune_on_test=args.tune_on_test,
                unsupervised=args.unsupervised,
                debug=args.debug,
                visualize=args.visualize,
                load_checkpoint=args.load_checkpoint,
                retrain_freq=retrain_freq,
                train_window=train_window,
            )

    # Read in & evaluate the models' predictions
    if args.visualize:
        logger.info("Skipping evaluation because --visualize flag was given.")
    else:
        model_names = [resolve_model_name(name) for name in args.models]
        model_dirs = [name if retrain_freq is None else f"{name}_{retrain_freq}" for name in model_names]
        all_model_preds = [read_model_predictions(dataset=dataset, model_dir=model_dir) for model_dir in model_dirs]
        score_acc, pw_score_acc, pa_score_acc = evaluate_predictions(
            model_names=args.models,
            dataset=dataset,
            all_model_preds=all_model_preds,
            debug=args.debug,
            metric=args.metric,
            point_adj_metric=args.point_adj_metric,
            pointwise_metric=args.pointwise_metric,
            tune_on_test=args.tune_on_test,
            unsupervised=args.unsupervised,
        )

        model_name = "+".join(sorted(resolve_model_name(m) for m in args.models))
        summary = os.path.join("results", "anomaly", f"{dataset_to_name(dataset)}_summary.csv")
        if os.path.exists(summary):
            df = pd.read_csv(summary, index_col=0)
        else:
            df = pd.DataFrame()
        if retrain_freq:
            model_name += f"_{retrain_freq}"
        if args.unsupervised:
            model_name += " (Unsupervised)"
        if args.tune_on_test:
            model_name += " (Use Test Data)"
        df.loc[model_name, "Precision"] = score_acc.precision(ScoreType.RevisedPointAdjusted)
        df.loc[model_name, "Recall"] = score_acc.recall(ScoreType.RevisedPointAdjusted)
        df.loc[model_name, "F1"] = score_acc.f1(ScoreType.RevisedPointAdjusted)
        df.loc[model_name, "Mean Time to Detect"] = score_acc.mean_time_to_detect()
        df.loc[model_name, "PA Precision"] = pa_score_acc.precision(ScoreType.PointAdjusted)
        df.loc[model_name, "PA Recall"] = pa_score_acc.recall(ScoreType.PointAdjusted)
        df.loc[model_name, "PA F1"] = pa_score_acc.f1(ScoreType.PointAdjusted)
        df.loc[model_name, "PW Precision"] = pw_score_acc.precision(ScoreType.Pointwise)
        df.loc[model_name, "PW Recall"] = pw_score_acc.recall(ScoreType.Pointwise)
        df.loc[model_name, "PW F1"] = pw_score_acc.f1(ScoreType.Pointwise)

        df = df.loc[sorted(df.index)]
        df.to_csv(summary, index=True)


if __name__ == "__main__":
    main()<|MERGE_RESOLUTION|>--- conflicted
+++ resolved
@@ -451,20 +451,14 @@
     debug=False,
 ):
 
-<<<<<<< HEAD
-    score_rpa, score_pw, score_pa = [], [], []
+    scores_rpa, scores_pw, scores_pa = [], [], []
     use_ucr_eval = isinstance(dataset, UCR) and (unsupervised or not tune_on_test)
-
-=======
-    scores_rpa, scores_pw, scores_pa = [], [], []
->>>>>>> 45ba8bae
     for i, (true, md) in enumerate(tqdm(dataset)):
         # Get time series for the train & test splits of the ground truth
         idx = ~md.trainval if tune_on_test else md.trainval
         true_train = df_to_merlion(true[idx], md[idx], get_ground_truth=True)
         true_test = df_to_merlion(true[~md.trainval], md[~md.trainval], get_ground_truth=True)
 
-<<<<<<< HEAD
         for acc_id, (simple_threshold, opt_metric, scores) in enumerate(
             [
                 (use_ucr_eval and not tune_on_test, metric, scores_rpa),
@@ -473,16 +467,9 @@
             ]
         ):
             if acc_id > 0 and use_ucr_eval:
-                score_pw = score_rpa
-                score_pa = score_rpa
+                scores_pw = scores_rpa
+                scores_pa = scores_rpa
                 continue
-=======
-        for simple_threshold, opt_metric, scores in [
-            (False, metric, scores_rpa),
-            (True, pointwise_metric, scores_pw),
-            (True, point_adj_metric, scores_pa),
-        ]:
->>>>>>> 45ba8bae
             # For each model, load its raw anomaly scores for the i'th time series
             # as a UnivariateTimeSeries, and collect all the models' scores as a
             # TimeSeries. Do this for both the train and test splits.
