--- conflicted
+++ resolved
@@ -24,13 +24,8 @@
 
 # optional dependencies
 extra_require = {
-<<<<<<< HEAD
-    "plot": ["plotly>=4.13"],
+    "dashboard": ["dash[diskcache]>=2.0", "dash_bootstrap_components>=1.0", "diskcache"],
     "deep-learning": ["torch>=1.1.0", "einops >= 0.4.0"],
-=======
-    "dashboard": ["dash[diskcache]>=2.0", "dash_bootstrap_components>=1.0", "diskcache"],
-    "deep-learning": ["torch>=1.1.0"],
->>>>>>> f34583cc
     "spark": ["pyspark[sql]>=3"],
 }
 extra_require["all"] = sum(extra_require.values(), [])
