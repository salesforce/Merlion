#
# Copyright (c) 2022 salesforce.com, inc.
# All rights reserved.
# SPDX-License-Identifier: BSD-3-Clause
# For full license text, see the LICENSE file in the repo root or https://opensource.org/licenses/BSD-3-Clause
#
from setuptools import setup, find_namespace_packages

MERLION_JARS = [
    "resources/gson-2.8.9.jar",
    "resources/randomcutforest-core-1.0.jar",
    "resources/randomcutforest-serialization-json-1.0.jar",
]

MERLION_DASHBOARD_ASSETS = [
    "dashboard/assets/fonts/SalesforceSans-Bold.woff",
    "dashboard/assets/fonts/SalesforceSans-BoldItalic.woff",
    "dashboard/assets/fonts/SalesforceSans-Italic.woff",
    "dashboard/assets/fonts/SalesforceSans-Light.woff",
    "dashboard/assets/fonts/SalesforceSans-LightItalic.woff",
    "dashboard/assets/fonts/SalesforceSans-Regular.woff",
    "dashboard/assets/fonts/SalesforceSans-Thin.woff",
    "dashboard/assets/fonts/SalesforceSans-ThinItalic.woff",
    "dashboard/assets/Acumin-BdPro.otf",
    "dashboard/assets/base.css",
    "dashboard/assets/merlion.css",
    "dashboard/assets/merlion_small.svg",
    "dashboard/assets/modal.css",
    "dashboard/assets/resizing.js",
    "dashboard/assets/styles.css",
    "dashboard/assets/upload.svg",
]

# optional dependencies
extra_require = {
    "dashboard": ["dash[diskcache]>=2.4", "dash_bootstrap_components>=1.0", "diskcache"],
<<<<<<< HEAD
    "deep-learning": ["torch>=1.1.0", "einops >= 0.4.0"],
=======
    "deep-learning": ["torch>=1.1.0"],
>>>>>>> cc6e9a39
    "spark": ["pyspark[sql]>=3"],
}
extra_require["all"] = sum(extra_require.values(), [])


def read_file(fname):
    with open(fname, "r", encoding="utf-8") as f:
        return f.read()


setup(
    name="salesforce-merlion",
    version="2.0.0",
    author=", ".join(read_file("AUTHORS.md").split("\n")),
    author_email="abhatnagar@salesforce.com",
    description="Merlion: A Machine Learning Framework for Time Series Intelligence",
    long_description=read_file("README.md"),
    long_description_content_type="text/markdown",
    keywords="time series, forecasting, anomaly detection, machine learning, autoML, "
    "ensemble learning, benchmarking, Python, scientific toolkit",
    url="https://github.com/salesforce/Merlion",
    license="3-Clause BSD",
    packages=find_namespace_packages(include="merlion.*"),
    package_dir={"merlion": "merlion"},
    package_data={"merlion": MERLION_JARS + MERLION_DASHBOARD_ASSETS},
    install_requires=[
        "cython",
        "dill",
        "GitPython",
        "py4j",
        "matplotlib",
        "plotly>=4.13",
        "numpy>=1.21",  # 1.21 remediates a security risk
        "packaging",
        "pandas>=1.1.0",  # >=1.1.0 for origin kwarg to df.resample()
        "prophet>=1.1",  # 1.1 removes dependency on pystan
        "scikit-learn>=0.22",  # >=0.22 for changes to isolation forest algorithm
        "scipy>=1.6.0",  # 1.6.0 adds multivariate_t density to scipy.stats
        "statsmodels>=0.12.2",
        "lightgbm",  # if running at MacOS, need OpenMP: "brew install libomp"
        "tqdm",
    ],
    extras_require=extra_require,
    python_requires=">=3.7.0",
    zip_safe=False,
)<|MERGE_RESOLUTION|>--- conflicted
+++ resolved
@@ -34,11 +34,7 @@
 # optional dependencies
 extra_require = {
     "dashboard": ["dash[diskcache]>=2.4", "dash_bootstrap_components>=1.0", "diskcache"],
-<<<<<<< HEAD
     "deep-learning": ["torch>=1.1.0", "einops >= 0.4.0"],
-=======
-    "deep-learning": ["torch>=1.1.0"],
->>>>>>> cc6e9a39
     "spark": ["pyspark[sql]>=3"],
 }
 extra_require["all"] = sum(extra_require.values(), [])
